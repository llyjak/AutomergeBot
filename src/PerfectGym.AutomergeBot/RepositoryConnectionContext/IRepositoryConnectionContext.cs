--- conflicted
+++ resolved
@@ -1,33 +1,30 @@
-﻿using System;
-using System.Collections.Generic;
-using PerfectGym.AutomergeBot.Models;
-using Octokit;
-
-namespace PerfectGym.AutomergeBot.RepositoryConnectionContext
-{
-    public interface IRepositoryConnectionContext : IDisposable
-    {
-        /// <summary>
-        /// 
-        /// </summary>
-        /// <param name="pullRequestNumber"></param>
-        /// <param name="mergeCommitMessage"></param>
-        /// <returns><c>true</c> if successfully merged</returns>
-        bool MergePullRequest(int pullRequestNumber, string mergeCommitMessage);
-
-        bool IsMonitoredRepository(int repositoryId);
-        PullRequest CreatePullRequest(BranchName sourceBranch, BranchName destinationBranch, string title, string body);
-        void CreateBranch(BranchName branchName, string commitSha);
-        void RemoveBranch(BranchName branchName);
-        void AddReviewerToPullRequest(int pullRequestNumber, string[] userNames);
-        void AssignUsersToPullRequest(int pullRequestNumber, string[] userNames);
-        string GetCommitMessage(string pushInfoHeadCommitSha);
-        void AddPullRequestComment(int pullRequestNumber, string comment);
-<<<<<<< HEAD
-        IReadOnlyList<Branch> GetAllBranches();
-        IEnumerable<GitReference> GetCommitParents(string pushInfoHeadCommitSha);
-=======
-        List<BranchName> GetMergedTempBranches(string mergeCommitSha, string tempBranchesPrefix);
->>>>>>> c329f0fc
-    }
+﻿using System;
+using System.Collections.Generic;
+using PerfectGym.AutomergeBot.Models;
+using Octokit;
+
+namespace PerfectGym.AutomergeBot.RepositoryConnectionContext
+{
+    public interface IRepositoryConnectionContext : IDisposable
+    {
+        /// <summary>
+        /// 
+        /// </summary>
+        /// <param name="pullRequestNumber"></param>
+        /// <param name="mergeCommitMessage"></param>
+        /// <returns><c>true</c> if successfully merged</returns>
+        bool MergePullRequest(int pullRequestNumber, string mergeCommitMessage);
+
+        bool IsMonitoredRepository(int repositoryId);
+        PullRequest CreatePullRequest(BranchName sourceBranch, BranchName destinationBranch, string title, string body);
+        void CreateBranch(BranchName branchName, string commitSha);
+        void RemoveBranch(BranchName branchName);
+        void AddReviewerToPullRequest(int pullRequestNumber, string[] userNames);
+        void AssignUsersToPullRequest(int pullRequestNumber, string[] userNames);
+        string GetCommitMessage(string pushInfoHeadCommitSha);
+        void AddPullRequestComment(int pullRequestNumber, string comment);
+        IReadOnlyList<Branch> GetAllBranches();
+        IEnumerable<GitReference> GetCommitParents(string pushInfoHeadCommitSha);
+
+    }
 }